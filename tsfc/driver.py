from __future__ import absolute_import, print_function, division
from six import iterkeys, iteritems, viewitems
from six.moves import range, zip

import collections
import itertools
import operator
import string
import time
from functools import reduce
from itertools import chain

from numpy import asarray

import ufl
from ufl.algorithms import extract_arguments, extract_coefficients
from ufl.algorithms.analysis import has_type
from ufl.classes import Form, CellVolume, Argument, FunctionSpace
from ufl.log import GREEN
from ufl.utils.sequences import max_degree

import gem
import gem.impero_utils as impero_utils

from FIAT.reference_element import TensorProductCell

from finat.point_set import PointSet
from finat.quadrature import AbstractQuadratureRule, make_quadrature

from tsfc import fem, ufl_utils
from tsfc.coffee import SCALAR_TYPE, generate as generate_coffee
from tsfc.fiatinterface import as_fiat_cell
from tsfc.logging import logger
from tsfc.parameters import default_parameters

from tsfc.kernel_interface import ProxyKernelInterface
import tsfc.kernel_interface.firedrake as firedrake_interface


def compile_form(form, prefix="form", parameters=None):
    """Compiles a UFL form into a set of assembly kernels.

    :arg form: UFL form
    :arg prefix: kernel name will start with this string
    :arg parameters: parameters object
    :returns: list of kernels
    """
    cpu_time = time.time()

    assert isinstance(form, Form)

    fd = ufl_utils.compute_form_data(form)
    logger.info(GREEN % "compute_form_data finished in %g seconds.", time.time() - cpu_time)

    kernels = []
    for integral_data in fd.integral_data:
        start = time.time()
        kernel = compile_integral(integral_data, fd, prefix, parameters)
        if kernel is not None:
            kernels.append(kernel)
        logger.info(GREEN % "compile_integral finished in %g seconds.", time.time() - start)

    logger.info(GREEN % "TSFC finished in %g seconds.", time.time() - cpu_time)
    return kernels


def compile_integral(integral_data, form_data, prefix, parameters,
                     interface=firedrake_interface):
    """Compiles a UFL integral into an assembly kernel.

    :arg integral_data: UFL integral data
    :arg form_data: UFL form data
    :arg prefix: kernel name will start with this string
    :arg parameters: parameters object
    :arg interface: backend module for the kernel interface
    :returns: a kernel constructed by the kernel interface
    """
    if parameters is None:
        parameters = default_parameters()
    else:
        _ = default_parameters()
        _.update(parameters)
        parameters = _

    # Remove these here, they're handled below.
    if parameters.get("quadrature_degree") in ["auto", "default", None, -1, "-1"]:
        del parameters["quadrature_degree"]
    if parameters.get("quadrature_rule") in ["auto", "default", None]:
        del parameters["quadrature_rule"]

    integral_type = integral_data.integral_type
    interior_facet = integral_type.startswith("interior_facet")
    mesh = integral_data.domain
    cell = integral_data.domain.ufl_cell()
    arguments = form_data.preprocessed_form.arguments()
    kernel_name = "%s_%s_integral_%s" % (prefix, integral_type, integral_data.subdomain_id)
    # Handle negative subdomain_id
    kernel_name = kernel_name.replace("-", "_")

    fiat_cell = as_fiat_cell(cell)
    integration_dim, entity_ids = lower_integral_type(fiat_cell, integral_type)

<<<<<<< HEAD
    argument_multiindices = tuple(tuple(create_element(elem).get_indices()
                                        for elem in ufl_utils.unmix_element(arg.ufl_element()))
                                  for arg in arguments)
    argument_indices = tuple(chain(*chain(*argument_multiindices)))
=======
>>>>>>> 9a02ade4
    quadrature_indices = []

    # Dict mapping domains to index in original_form.ufl_domains()
    domain_numbering = form_data.original_form.domain_numbering()
    builder = interface.KernelBuilder(integral_type, integral_data.subdomain_id,
                                      domain_numbering[integral_data.domain])
<<<<<<< HEAD
    return_variables = []
    fake_args = [[Argument(FunctionSpace(arg.ufl_domain(), sub_elem), arg.number())
                  for sub_elem in ufl_utils.unmix_element(arg.ufl_element())]
                 for arg in arguments]
    for split_indices, split_args in zip(itertools.product(*argument_multiindices),
                                         itertools.product(*fake_args)):
        return_variables.extend(builder.set_arguments(split_args, split_indices))
=======
    argument_multiindices = tuple(builder.create_element(arg.ufl_element()).get_indices()
                                  for arg in arguments)
    return_variables = builder.set_arguments(arguments, argument_multiindices)
>>>>>>> 9a02ade4

    coordinates = ufl_utils.coordinate_coefficient(mesh)
    builder.set_coordinates(coordinates)

    builder.set_coefficients(integral_data, form_data)

    # Map from UFL FiniteElement objects to multiindices.  This is
    # so we reuse Index instances when evaluating the same coefficient
    # multiple times with the same table.
    #
    # We also use the same dict for the unconcatenate index cache,
    # which maps index objects to tuples of multiindices.  These two
    # caches shall never conflict as their keys have different types
    # (UFL finite elements vs. GEM index objects).
    index_cache = {}

    kernel_cfg = dict(interface=builder,
                      ufl_cell=cell,
                      precision=parameters["precision"],
                      integration_dim=integration_dim,
                      entity_ids=entity_ids,
                      # argument_multiindices=argument_multiindices,
                      index_cache=index_cache)

    kernel_cfg["facetarea"] = facetarea_generator(mesh, coordinates, kernel_cfg, integral_type)
    kernel_cfg["cellvolume"] = cellvolume_generator(mesh, coordinates, kernel_cfg)

    mode_irs = collections.defaultdict(collections.OrderedDict)
    for integral in integral_data.integrals:
        params = parameters.copy()
        params.update(integral.metadata())  # integral metadata overrides
        if params.get("quadrature_rule") == "default":
            del params["quadrature_rule"]

        mode = pick_mode(params["mode"])

        integrand = ufl_utils.replace_coordinates(integral.integrand(), coordinates)
        integrand = ufl.replace(integrand, form_data.function_replace_map)
        integrand = ufl_utils.split_coefficients(integrand, builder.coefficient_split)

        # Check if the integral has a quad degree attached, otherwise use
        # the estimated polynomial degree attached by compute_form_data
        quadrature_degree = params.get("quadrature_degree",
                                       params["estimated_polynomial_degree"])
        try:
            quadrature_degree = params["quadrature_degree"]
        except KeyError:
            quadrature_degree = params["estimated_polynomial_degree"]
            functions = list(arguments) + [coordinates] + list(integral_data.integral_coefficients)
            function_degrees = [f.ufl_function_space().ufl_element().degree() for f in functions]
            if all((asarray(quadrature_degree) > 10 * asarray(degree)).all()
                   for degree in function_degrees):
                logger.warning("Estimated quadrature degree %s more "
                               "than tenfold greater than any "
                               "argument/coefficient degree (max %s)",
                               quadrature_degree, max_degree(function_degrees))

        try:
            quad_rule = params["quadrature_rule"]
        except KeyError:
            integration_cell = fiat_cell.construct_subelement(integration_dim)
            quad_rule = make_quadrature(integration_cell, quadrature_degree)

        if not isinstance(quad_rule, AbstractQuadratureRule):
            raise ValueError("Expected to find a QuadratureRule object, not a %s" %
                             type(quad_rule))

        quadrature_multiindex = quad_rule.point_set.indices
        quadrature_indices.extend(quadrature_multiindex)

        config = kernel_cfg.copy()
        config.update(quadrature_rule=quad_rule)
        for idx, expr in ufl_utils.split_expression(integrand, arguments):
            config_ = config.copy()
            subblock_argument_multiindices = tuple(foo[ii] for foo, ii in zip(argument_multiindices, idx))
            config_.update(argument_multiindices=subblock_argument_multiindices)
            expressions = fem.compile_ufl(integrand,
                                          interior_facet=interior_facet,
                                          **config_)
            reps = mode.Integrals(expressions, quadrature_multiindex,
                                  subblock_argument_multiindices, params)
            for var, rep in zip(return_variables, reps):
                mode_irs[idx].setdefault(mode, collections.OrderedDict()).setdefault(var, []).append(rep)

    # Finalise mode representations into a set of assignments
    assignments = []
<<<<<<< HEAD
    for idx in sorted(mode_irs):
        for mode, var_reps in iteritems(mode_irs[idx]):
            assignments.extend(mode.flatten(viewitems(var_reps)))
=======
    for mode, var_reps in iteritems(mode_irs):
        assignments.extend(mode.flatten(viewitems(var_reps), index_cache))
>>>>>>> 9a02ade4

    if assignments:
        return_variables, expressions = zip(*assignments)
    else:
        return_variables = []
        expressions = []

    # Need optimised roots for COFFEE
    options = dict(reduce(operator.and_,
                          [viewitems(mode.finalise_options)
                           for idx in sorted(mode_irs)
                           for mode in iterkeys(mode_irs[idx])]))
    expressions = impero_utils.preprocess_gem(expressions, **options)
    assignments = list(zip(return_variables, expressions))

    # Look for cell orientations in the IR
    if builder.needs_cell_orientations(expressions):
        builder.require_cell_orientations()

    # Construct ImperoC
    split_argument_indices = tuple(chain(*[var.index_ordering()
                                           for var in return_variables]))
    index_ordering = tuple(quadrature_indices) + split_argument_indices
    try:
        impero_c = impero_utils.compile_gem(assignments, index_ordering, remove_zeros=True)
    except impero_utils.NoopError:
        # No operations, construct empty kernel
        return builder.construct_empty_kernel(kernel_name)

    # Generate COFFEE
    index_names = []
<<<<<<< HEAD
    # index_names = [(si, name + str(n))
    #                for index, name in zip(argument_multiindices, ['j', 'k'])
    #                for n, si in enumerate(index)]
    if len(quadrature_indices) == 1:
        index_names.append((quadrature_indices[0], 'ip'))
    else:
        for i, quadrature_index in enumerate(quadrature_indices):
            index_names.append((quadrature_index, 'ip_%d' % i))
=======

    def name_index(index, name):
        index_names.append((index, name))
        if index in index_cache:
            for multiindex, suffix in zip(index_cache[index],
                                          string.ascii_lowercase):
                name_multiindex(multiindex, name + suffix)

    def name_multiindex(multiindex, name):
        if len(multiindex) == 1:
            name_index(multiindex[0], name)
        else:
            for i, index in enumerate(multiindex):
                name_index(index, name + str(i))

    name_multiindex(quadrature_indices, 'ip')
    for multiindex, name in zip(argument_multiindices, ['j', 'k']):
        name_multiindex(multiindex, name)
>>>>>>> 9a02ade4

    # Construct kernel
    body = generate_coffee(impero_c, index_names, parameters["precision"], expressions, split_argument_indices)

    temp = builder.construct_kernel(kernel_name, body)
    temp._ir = expressions
    temp._argument_ordering = argument_indices
    return temp


class CellVolumeKernelInterface(ProxyKernelInterface):
    # Since CellVolume is evaluated as a cell integral, we must ensure
    # that the right restriction is applied when it is used in an
    # interior facet integral.  This proxy diverts coefficient
    # translation to use a specified restriction.

    def __init__(self, wrapee, restriction):
        ProxyKernelInterface.__init__(self, wrapee)
        self.restriction = restriction

    def coefficient(self, ufl_coefficient, r):
        assert r is None
        return self._wrapee.coefficient(ufl_coefficient, self.restriction)


def cellvolume_generator(domain, coordinate_coefficient, kernel_config):
    def cellvolume(restriction):
        from ufl import dx
        integrand, degree = ufl_utils.one_times(dx(domain=domain))
        integrand = ufl_utils.replace_coordinates(integrand, coordinate_coefficient)
        interface = CellVolumeKernelInterface(kernel_config["interface"], restriction)

        config = {k: v for k, v in kernel_config.items()
                  if k in ["ufl_cell", "precision", "index_cache"]}
        config.update(interface=interface, quadrature_degree=degree)
        expr, = fem.compile_ufl(integrand, point_sum=True, **config)
        return expr
    return cellvolume


def facetarea_generator(domain, coordinate_coefficient, kernel_config, integral_type):
    def facetarea():
        from ufl import Measure
        assert integral_type != 'cell'
        integrand, degree = ufl_utils.one_times(Measure(integral_type, domain=domain))
        integrand = ufl_utils.replace_coordinates(integrand, coordinate_coefficient)

        config = kernel_config.copy()
        config.update(quadrature_degree=degree)
        expr, = fem.compile_ufl(integrand, point_sum=True, **config)
        return expr
    return facetarea


def compile_expression_at_points(expression, points, coordinates, parameters=None):
    """Compiles a UFL expression to be evaluated at compile-time known
    reference points.  Useful for interpolating UFL expressions onto
    function spaces with only point evaluation nodes.

    :arg expression: UFL expression
    :arg points: reference coordinates of the evaluation points
    :arg coordinates: the coordinate function
    :arg parameters: parameters object
    """
    import coffee.base as ast

    if parameters is None:
        parameters = default_parameters()
    else:
        _ = default_parameters()
        _.update(parameters)
        parameters = _

    # No arguments, please!
    if extract_arguments(expression):
        return ValueError("Cannot interpolate UFL expression with Arguments!")

    # Apply UFL preprocessing
    expression = ufl_utils.preprocess_expression(expression)

    # Replace coordinates (if any)
    domain = expression.ufl_domain()
    if domain:
        assert coordinates.ufl_domain() == domain
        expression = ufl_utils.replace_coordinates(expression, coordinates)

    # Collect required coefficients
    coefficients = extract_coefficients(expression)
    if coordinates not in coefficients and has_type(expression, CellVolume):
        coefficients = [coordinates] + coefficients

    # Initialise kernel builder
    builder = firedrake_interface.ExpressionKernelBuilder()
    builder.set_coefficients(coefficients)

    # Split mixed coefficients
    expression = ufl_utils.split_coefficients(expression, builder.coefficient_split)

    # Translate to GEM
    point_set = PointSet(points)
    config = dict(interface=builder,
                  ufl_cell=coordinates.ufl_domain().ufl_cell(),
                  precision=parameters["precision"],
                  point_set=point_set)
    config["cellvolume"] = cellvolume_generator(coordinates.ufl_domain(), coordinates, config)
    ir, = fem.compile_ufl(expression, point_sum=False, **config)

    # Deal with non-scalar expressions
    value_shape = ir.shape
    tensor_indices = tuple(gem.Index() for s in value_shape)
    if value_shape:
        ir = gem.Indexed(ir, tensor_indices)

    # Build kernel body
    return_shape = (len(points),) + value_shape
    return_indices = point_set.indices + tensor_indices
    return_var = gem.Variable('A', return_shape)
    return_arg = ast.Decl(SCALAR_TYPE, ast.Symbol('A', rank=return_shape))
    return_expr = gem.Indexed(return_var, return_indices)
    ir, = impero_utils.preprocess_gem([ir])
    impero_c = impero_utils.compile_gem([(return_expr, ir)], return_indices)
    point_index, = point_set.indices
    body = generate_coffee(impero_c, {point_index: 'p'}, parameters["precision"])

    # Handle cell orientations
    if builder.needs_cell_orientations([ir]):
        builder.require_cell_orientations()

    # Build kernel tuple
    return builder.construct_kernel(return_arg, body)


def lower_integral_type(fiat_cell, integral_type):
    """Lower integral type into the dimension of the integration
    subentity and a list of entity numbers for that dimension.

    :arg fiat_cell: FIAT reference cell
    :arg integral_type: integral type (string)
    """
    vert_facet_types = ['exterior_facet_vert', 'interior_facet_vert']
    horiz_facet_types = ['exterior_facet_bottom', 'exterior_facet_top', 'interior_facet_horiz']

    dim = fiat_cell.get_dimension()
    if integral_type == 'cell':
        integration_dim = dim
    elif integral_type in ['exterior_facet', 'interior_facet']:
        if isinstance(fiat_cell, TensorProductCell):
            raise ValueError("{} integral cannot be used with a TensorProductCell; need to distinguish between vertical and horizontal contributions.".format(integral_type))
        integration_dim = dim - 1
    elif integral_type == 'vertex':
        integration_dim = 0
    elif integral_type in vert_facet_types + horiz_facet_types:
        # Extrusion case
        if not isinstance(fiat_cell, TensorProductCell):
            raise ValueError("{} integral requires a TensorProductCell.".format(integral_type))
        basedim, extrdim = dim
        assert extrdim == 1

        if integral_type in vert_facet_types:
            integration_dim = (basedim - 1, 1)
        elif integral_type in horiz_facet_types:
            integration_dim = (basedim, 0)
    else:
        raise NotImplementedError("integral type %s not supported" % integral_type)

    if integral_type == 'exterior_facet_bottom':
        entity_ids = [0]
    elif integral_type == 'exterior_facet_top':
        entity_ids = [1]
    else:
        entity_ids = list(range(len(fiat_cell.get_topology()[integration_dim])))

    return integration_dim, entity_ids


def pick_mode(mode):
    "Return one of the specialized optimisation modules from a mode string."
    if mode == "vanilla":
        import tsfc.vanilla as m
    elif mode == "coffee":
        import tsfc.coffee_mode as m
    elif mode == "spectral":
        import tsfc.spectral as m
    elif mode == "tensor":
        import tsfc.tensor as m
    else:
        raise ValueError("Unknown mode: {}".format(mode))
    return m<|MERGE_RESOLUTION|>--- conflicted
+++ resolved
@@ -3,7 +3,6 @@
 from six.moves import range, zip
 
 import collections
-import itertools
 import operator
 import string
 import time
@@ -15,7 +14,7 @@
 import ufl
 from ufl.algorithms import extract_arguments, extract_coefficients
 from ufl.algorithms.analysis import has_type
-from ufl.classes import Form, CellVolume, Argument, FunctionSpace
+from ufl.classes import Form, CellVolume
 from ufl.log import GREEN
 from ufl.utils.sequences import max_degree
 
@@ -100,32 +99,15 @@
     fiat_cell = as_fiat_cell(cell)
     integration_dim, entity_ids = lower_integral_type(fiat_cell, integral_type)
 
-<<<<<<< HEAD
-    argument_multiindices = tuple(tuple(create_element(elem).get_indices()
-                                        for elem in ufl_utils.unmix_element(arg.ufl_element()))
-                                  for arg in arguments)
-    argument_indices = tuple(chain(*chain(*argument_multiindices)))
-=======
->>>>>>> 9a02ade4
     quadrature_indices = []
 
     # Dict mapping domains to index in original_form.ufl_domains()
     domain_numbering = form_data.original_form.domain_numbering()
     builder = interface.KernelBuilder(integral_type, integral_data.subdomain_id,
                                       domain_numbering[integral_data.domain])
-<<<<<<< HEAD
-    return_variables = []
-    fake_args = [[Argument(FunctionSpace(arg.ufl_domain(), sub_elem), arg.number())
-                  for sub_elem in ufl_utils.unmix_element(arg.ufl_element())]
-                 for arg in arguments]
-    for split_indices, split_args in zip(itertools.product(*argument_multiindices),
-                                         itertools.product(*fake_args)):
-        return_variables.extend(builder.set_arguments(split_args, split_indices))
-=======
     argument_multiindices = tuple(builder.create_element(arg.ufl_element()).get_indices()
                                   for arg in arguments)
     return_variables = builder.set_arguments(arguments, argument_multiindices)
->>>>>>> 9a02ade4
 
     coordinates = ufl_utils.coordinate_coefficient(mesh)
     builder.set_coordinates(coordinates)
@@ -147,13 +129,13 @@
                       precision=parameters["precision"],
                       integration_dim=integration_dim,
                       entity_ids=entity_ids,
-                      # argument_multiindices=argument_multiindices,
+                      argument_multiindices=argument_multiindices,
                       index_cache=index_cache)
 
     kernel_cfg["facetarea"] = facetarea_generator(mesh, coordinates, kernel_cfg, integral_type)
     kernel_cfg["cellvolume"] = cellvolume_generator(mesh, coordinates, kernel_cfg)
 
-    mode_irs = collections.defaultdict(collections.OrderedDict)
+    mode_irs = collections.OrderedDict()
     for integral in integral_data.integrals:
         params = parameters.copy()
         params.update(integral.metadata())  # integral metadata overrides
@@ -161,6 +143,7 @@
             del params["quadrature_rule"]
 
         mode = pick_mode(params["mode"])
+        mode_irs.setdefault(mode, collections.OrderedDict())
 
         integrand = ufl_utils.replace_coordinates(integral.integrand(), coordinates)
         integrand = ufl.replace(integrand, form_data.function_replace_map)
@@ -198,28 +181,18 @@
 
         config = kernel_cfg.copy()
         config.update(quadrature_rule=quad_rule)
-        for idx, expr in ufl_utils.split_expression(integrand, arguments):
-            config_ = config.copy()
-            subblock_argument_multiindices = tuple(foo[ii] for foo, ii in zip(argument_multiindices, idx))
-            config_.update(argument_multiindices=subblock_argument_multiindices)
-            expressions = fem.compile_ufl(integrand,
-                                          interior_facet=interior_facet,
-                                          **config_)
-            reps = mode.Integrals(expressions, quadrature_multiindex,
-                                  subblock_argument_multiindices, params)
-            for var, rep in zip(return_variables, reps):
-                mode_irs[idx].setdefault(mode, collections.OrderedDict()).setdefault(var, []).append(rep)
+        expressions = fem.compile_ufl(integrand,
+                                      interior_facet=interior_facet,
+                                      **config)
+        reps = mode.Integrals(expressions, quadrature_multiindex,
+                              argument_multiindices, params)
+        for var, rep in zip(return_variables, reps):
+            mode_irs[mode].setdefault(var, []).append(rep)
 
     # Finalise mode representations into a set of assignments
     assignments = []
-<<<<<<< HEAD
-    for idx in sorted(mode_irs):
-        for mode, var_reps in iteritems(mode_irs[idx]):
-            assignments.extend(mode.flatten(viewitems(var_reps)))
-=======
     for mode, var_reps in iteritems(mode_irs):
         assignments.extend(mode.flatten(viewitems(var_reps), index_cache))
->>>>>>> 9a02ade4
 
     if assignments:
         return_variables, expressions = zip(*assignments)
@@ -230,8 +203,7 @@
     # Need optimised roots for COFFEE
     options = dict(reduce(operator.and_,
                           [viewitems(mode.finalise_options)
-                           for idx in sorted(mode_irs)
-                           for mode in iterkeys(mode_irs[idx])]))
+                           for mode in iterkeys(mode_irs)]))
     expressions = impero_utils.preprocess_gem(expressions, **options)
     assignments = list(zip(return_variables, expressions))
 
@@ -251,16 +223,6 @@
 
     # Generate COFFEE
     index_names = []
-<<<<<<< HEAD
-    # index_names = [(si, name + str(n))
-    #                for index, name in zip(argument_multiindices, ['j', 'k'])
-    #                for n, si in enumerate(index)]
-    if len(quadrature_indices) == 1:
-        index_names.append((quadrature_indices[0], 'ip'))
-    else:
-        for i, quadrature_index in enumerate(quadrature_indices):
-            index_names.append((quadrature_index, 'ip_%d' % i))
-=======
 
     def name_index(index, name):
         index_names.append((index, name))
@@ -279,14 +241,13 @@
     name_multiindex(quadrature_indices, 'ip')
     for multiindex, name in zip(argument_multiindices, ['j', 'k']):
         name_multiindex(multiindex, name)
->>>>>>> 9a02ade4
 
     # Construct kernel
     body = generate_coffee(impero_c, index_names, parameters["precision"], expressions, split_argument_indices)
 
     temp = builder.construct_kernel(kernel_name, body)
     temp._ir = expressions
-    temp._argument_ordering = argument_indices
+    temp._argument_ordering = split_argument_indices
     return temp
 
 
